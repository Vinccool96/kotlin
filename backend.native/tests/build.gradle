import groovy.json.JsonOutput
import org.jetbrains.kotlin.*

configurations {
    cli_bc
}

dependencies {
    cli_bc project(path: ':backend.native', configuration: 'cli_bc')
}

def testOutputRoot = rootProject.file("test.output").absolutePath
def externalTestsDir = project.file("external")

allprojects {
    // Root directories for test output (logs, compiled files, statistics etc). Only single path must be in each set.
    sourceSets {
        // backend.native/tests
        testOutputLocal {
           output.dir(rootProject.file("$testOutputRoot/local"))
        }

        // backend.native/tests/external
        testOutputExternal {
            output.dir(rootProject.file("$testOutputRoot/external"))
        }
    }
}

task clean {
    doLast {
        delete(rootProject.file(testOutputRoot))
    }
}

task run() {
    dependsOn(tasks.withType(KonanTest).matching { !(it instanceof RunExternalTestGroup) && it.enabled })
}

task run_external () {
    // TODO Consider test output directory cleaning before execution.
    // TODO Consider using some logger instead of println
    // Create tasks for external tests
    externalTestsDir.eachDirRecurse {
        // Skip build directory and directories without *.kt files.
        if (it.name == "build" || it.listFiles().count {it.name.endsWith(".kt")} == 0) {
            return
        }

        def taskDirectory = project.relativePath(it)
        def taskName = taskDirectory.replaceAll("[-/]", '_')

        task("$taskName", type: RunExternalTestGroup){
            groupDirectory = "$taskDirectory"
        }
    }
    def testTasks = tasks.withType(RunExternalTestGroup).matching { it.enabled }
    dependsOn(testTasks)

    doLast {
        Map<String, Map<String, RunExternalTestGroup.TestResult>> results = [:]
        def statistics = new RunExternalTestGroup.Statistics()
        testTasks.matching { it.state.executed }.each {
            results.put(it.name, it.results)
            statistics.add(it.statistics)
        }

        def output = ["statistics" : statistics, "tests" : results]
        def json = JsonOutput.toJson(output)
        def reportFile = new File(sourceSets.testOutputExternal.output.getDirs().getSingleFile(), "results.json")
        reportFile.write(JsonOutput.prettyPrint(json))
        println("DONE.\n\n" +
                "TOTAL: $statistics.total\n" +
                "PASSED: $statistics.passed\n" +
                "FAILED: $statistics.failed\n" +
                "SKIPPED: $statistics.skipped")
    }
}

task daily() {
    dependsOn(run_external)
}

task sum (type:RunKonanTest) {
    source = "codegen/function/sum.kt"
}

task method_call(type: RunKonanTest) {
    source = "codegen/object/method_call.kt"
}

task fields(type: RunKonanTest) {
    source = "codegen/object/fields.kt"
}


task fields1(type: RunKonanTest) {
    source = "codegen/object/fields1.kt"
}

task fields2(type: RunKonanTest) {
    goldValue =
            "Set global = 1\n" +
            "Set member = 42\n" +
            "Get member = 42\n" +
            "Set global = 42\n" +
            "Get global = 42\n" +
            "Set member = 42\n"

    source = "codegen/object/fields2.kt"
}

// This test checks object layout can't be done in
// RunKonanTest paradigm
//task constructor(type: UnitKonanTest) {
//    source = "codegen/object/constructor.kt"
//}

task objectInitialization(type: RunKonanTest) {
    source = "codegen/object/initialization.kt"
}

task objectInitialization1(type: RunKonanTest) {
    disabled = true
    goldValue = "init\nfield\nconstructor1\ninit\nfield\nconstructor1\nconstructor2\n"
    source = "codegen/object/initialization1.kt"
}

task check_type(type: RunKonanTest) {
    goldValue = "true\nfalse\ntrue\ntrue\ntrue\ntrue\n"
    source = "codegen/basics/check_type.kt"
}

task safe_cast(type: RunKonanTest) {
    goldValue = "safe_cast_positive: true\n" +
            "safe_cast_negative: true\n"
    source = "codegen/basics/safe_cast.kt"
}

task typealias1(type: RunKonanTest) {
    goldValue = "42\n"
    source = "codegen/basics/typealias1.kt"
}

task aritmetic(type: RunKonanTest) {
    source = "codegen/function/arithmetic.kt"
}

task sum1(type: RunKonanTest) {
    source = "codegen/function/sum_foo_bar.kt"

}

task sum2(type: RunKonanTest) {
    source = "codegen/function/sum_imm.kt"
}

task defaults(type: RunKonanTest) {
    source = "codegen/function/defaults.kt"
}

task defaults1(type: RunKonanTest) {
    source = "codegen/function/defaults1.kt"
}

task defaults2(type: RunKonanTest) {
    source = "codegen/function/defaults2.kt"
}

task defaults3(type: RunKonanTest) {
    source = "codegen/function/defaults3.kt"
}

task defaults4(type: RunKonanTest) {
    disabled = true
    goldValue = "43\n"
    source = "codegen/function/defaults4.kt"
}

task defaults5(type: RunKonanTest) {
    goldValue = "5\n6\n"
    source = "codegen/function/defaults5.kt"
}

task defaults6(type: RunKonanTest) {
    goldValue = "42\n"
    source = "codegen/function/defaults6.kt"
}


task sum_3const(type: RunKonanTest) {
    source = "codegen/function/sum_3const.kt"
}

task local_variable(type: RunKonanTest) {
    source = "codegen/basics/local_variable.kt"
}

task canonical_name(type: RunKonanTest) {
    goldValue = "A:foo\nA:qux\n"
    source = "codegen/basics/canonical_name.kt"
}

task cast_simple(type: RunKonanTest) {
    source = "codegen/basics/cast_simple.kt"
}

task cast_null(type: RunKonanTest) {
    goldValue = "Ok\n"
    source = "codegen/basics/cast_null.kt"
}

task unchecked_cast1(type: RunKonanTest) {
    goldValue = "17\n17\n42\n42\n"
    source = "codegen/basics/unchecked_cast1.kt"
}

task unchecked_cast2(type: RunKonanTest) {
    disabled = true
    goldValue = "Ok\n"
    source = "codegen/basics/unchecked_cast2.kt"
}

task unchecked_cast3(type: RunKonanTest) {
    goldValue = "Ok\n"
    source = "codegen/basics/unchecked_cast3.kt"
}

task null_check(type: RunKonanTest) {
    source = "codegen/basics/null_check.kt"
}

task array_to_any(type: RunKonanTest) {
    source = "codegen/basics/array_to_any.kt"
}

task hello0(type: RunKonanTest) {
    goldValue = "Hello, world!\n"
    source = "runtime/basic/hello0.kt"
}

task hello1(type: RunKonanTest) {
    goldValue = "Hello World"
    testData = "Hello World"
    source = "runtime/basic/hello1.kt"
}

task hello2(type: RunKonanTest) {
    goldValue = "you entered 'Hello World'"
    testData = "Hello World"
    source = "runtime/basic/hello2.kt"
}

task hello3(type: RunKonanTest) {
    goldValue = "239\ntrue\n3.14159\nA\n"
    source = "runtime/basic/hello3.kt"
}

task hello4(type: RunKonanTest) {
    goldValue = "Hello\nПока\n"
    source = "runtime/basic/hello4.kt"
}

task tostring0(type: RunKonanTest) {
    goldValue = "127\n-1\n239\nA\n1122334455\n112233445566778899\n3.14159\n1E+27\n1E-300\ntrue\nfalse\n"
    source = "runtime/basic/tostring0.kt"
}

task tostring1(type: RunKonanTest) {
    goldValue = "ello\n"
    source = "runtime/basic/tostring1.kt"
}

task tostring2(type: RunKonanTest) {
    goldValue = "H e l l o \nHello\n"
    source = "runtime/basic/tostring2.kt"
}

task tostring3(type: RunKonanTest) {
    goldValue = "-128\n127\n-32768\n32767\n" +
            "-2147483648\n2147483647\n-9223372036854775808\n9223372036854775807\n" +
            "1.17549E-38\n3.40282E+38\n-INF\nINF\n" +
            // Linux version prints -NAN.
            // "NAN\n" +
            "4.94066E-324\n1.79769E+308\n-INF\nINF\n"
            // "NAN\n"
    source = "runtime/basic/tostring3.kt"
}

task empty_substring(type: RunKonanTest) {
    goldValue = "\n"
    source = "runtime/basic/empty_substring.kt"
}

task superFunCall(type: RunKonanTest) {
    goldValue = "<fun:C><fun:C1>\n<fun:C><fun:C3>\n"
    source = "codegen/basics/superFunCall.kt"
}

task superGetterCall(type: RunKonanTest) {
    goldValue = "<prop:C><prop:C1>\n<prop:C><prop:C3>\n"
    source = "codegen/basics/superGetterCall.kt"
}

task superSetterCall(type: RunKonanTest) {
    goldValue = "<prop:C1><prop:C>zzz\n<prop:C3><prop:C>zzz\n"
    source = "codegen/basics/superSetterCall.kt"
}

task enum0(type: RunKonanTest) {
    goldValue = "VALUE\n"
    source = "codegen/enum/test0.kt"
}

task enum1(type: RunKonanTest) {
    goldValue = "z12\n"
    source = "codegen/enum/test1.kt"
}

task enum_valueOf(type: RunKonanTest) {
    goldValue = "E1\n"
    source = "codegen/enum/valueOf.kt"
}

task enum_values(type: RunKonanTest) {
    goldValue = "E2\n"
    source = "codegen/enum/values.kt"
}

task enum_vCallNoEntryClass(type: RunKonanTest) {
    goldValue = "('z3', 3)\n"
    source = "codegen/enum/vCallNoEntryClass.kt"
}

task enum_vCallWithEntryClass(type: RunKonanTest) {
    goldValue = "z1z2\n"
    source = "codegen/enum/vCallWithEntryClass.kt"
}

task enum_companionObject(type: RunKonanTest) {
    goldValue = "OK\n"
    source = "codegen/enum/companionObject.kt"
}

task innerClass_simple(type: RunKonanTest) {
    goldValue = "OK\n"
    source = "codegen/innerClass/simple.kt"
}

task innerClass_getOuterVal(type: RunKonanTest) {
    goldValue = "OK\n"
    source = "codegen/innerClass/getOuterVal.kt"
}

task innerClass_generic(type: RunKonanTest) {
    goldValue = "OK\n"
    source = "codegen/innerClass/generic.kt"
}

task innerClass_qualifiedThis(type: RunKonanTest) {
    goldValue = "OK\n"
    source = "codegen/innerClass/qualifiedThis.kt"
}

task array0(type: RunKonanTest) {
    goldValue = "5\n6\n7\n8\n9\n10\n11\n12\n13\n"
    source = "runtime/collections/array0.kt"
}

task array1(type: RunKonanTest) {
    goldValue = "4 2\n1-1\n69\n38\n"
    source = "runtime/collections/array1.kt"
}

task array2(type: RunKonanTest) {
    goldValue = "0\n2\n4\n6\n8\n40\n"
    source = "runtime/collections/array2.kt"
}

task if_else(type: RunKonanTest) {
    source = "codegen/branching/if_else.kt"
}

task when2(type: RunKonanTest) {
    source = "codegen/branching/when2.kt"
}

task when5(type: RunKonanTest) {
    source = "codegen/branching/when5.kt"
}

task when6(type: RunKonanTest) {
    source = "codegen/branching/when6.kt"
}

task when7(type: RunKonanTest) {
    source = "codegen/branching/when7.kt"
}

task when8(type: RunKonanTest) {
    source = "codegen/branching/when8.kt"
    goldValue = "true\n"
}

task when9(type: RunKonanTest) {
    goldValue = "Ok\n"
    source = "codegen/branching/when9.kt"
}

task when_through(type: RunKonanTest) {
    source = "codegen/branching/when_through.kt"
}

task advanced_when2(type: RunKonanTest) {
    source = "codegen/branching/advanced_when2.kt"
}

task advanced_when5(type: RunKonanTest) {
    source = "codegen/branching/advanced_when5.kt"
}

task bool_yes(type: RunKonanTest) {
    source = "codegen/function/boolean.kt"
}

task named(type: RunKonanTest) {
    source = "codegen/function/named.kt"
}


task plus_eq(type: RunKonanTest) {
    source = "codegen/function/plus_eq.kt"
}

task minus_eq(type: RunKonanTest) {
    source = "codegen/function/minus_eq.kt"
}

task eqeq(type: RunKonanTest) {
    source = "codegen/function/eqeq.kt"
}

task cycle(type: RunKonanTest) {
    source = "codegen/cycles/cycle.kt"
}

task cycle_do(type: RunKonanTest) {
    source = "codegen/cycles/cycle_do.kt"
}

task abstract_super(type: RunKonanTest) {
    source = "datagen/rtti/abstract_super.kt"
}

task vtable1(type: RunKonanTest) {
    source = "datagen/rtti/vtable1.kt"
}

task strdedup1(type: RunKonanTest) {
    goldValue = "true\ntrue\n"
    source = "datagen/literals/strdedup1.kt"
}

task strdedup2(type: RunKonanTest) {
    // TODO: string deduplication across several components seems to require
    // linking them as bitcode modules before translating to machine code.
    disabled = true

    goldValue = "true\ntrue\n"
    source = "datagen/literals/strdedup2.kt"
}

task empty_string(type: RunKonanTest) {
    goldValue = "\n"
    source = "datagen/literals/empty_string.kt"
}

task intrinsic(type: RunKonanTest) {
    source = "codegen/function/intrinsic.kt"
}

/*
    Disabled until we extract the classes that should be
    always present from stdlib.kt.bc into a separate binary.

task link(type: LinkKonanTest) {
    goldValue = "0\n"
    source = "link/src/bar.kt"
    lib = "link/lib"
}
*/

task for0(type: RunKonanTest) {
    goldValue = "2\n3\n4\n"
    source = "runtime/basic/for0.kt"
}

task throw0(type: RunKonanTest) {
    goldValue = "Done\n"
    source = "runtime/basic/throw0.kt"
}

task statements0(type: RunKonanTest) {
    goldValue = "239\n238\n30\n29\n"
    source = "runtime/basic/statements0.kt"
}

task boxing0(type: RunKonanTest) {
    goldValue = "17\n"
    source = "codegen/boxing/boxing0.kt"
}

task boxing1(type: RunKonanTest) {
    goldValue = "1\nfalse\nHello\n"
    source = "codegen/boxing/boxing1.kt"
}

task boxing2(type: RunKonanTest) {
    goldValue = "1\ntrue\nother\n"
    source = "codegen/boxing/boxing2.kt"
}

task boxing3(type: RunKonanTest) {
    goldValue = "42\n"
    source = "codegen/boxing/boxing3.kt"
}

task boxing4(type: RunKonanTest) {
    goldValue = "16\n"
    source = "codegen/boxing/boxing4.kt"
}

task boxing5(type: RunKonanTest) {
    goldValue = "16\n42\n"
    source = "codegen/boxing/boxing5.kt"
}

task boxing6(type: RunKonanTest) {
    goldValue = "42\n16\n"
    source = "codegen/boxing/boxing6.kt"
}

task boxing7(type: RunKonanTest) {
    goldValue = "1\n0\n"
    source = "codegen/boxing/boxing7.kt"
}

task boxing8(type: RunKonanTest) {
    goldValue = "1\n<null>\ntrue\nHello\n"
    source = "codegen/boxing/boxing8.kt"
}

task boxing9(type: RunKonanTest) {
    goldValue = "1\n<null>\ntrue\nHello\n2\n<null>\ntrue\nHello\n3\n"
    source = "codegen/boxing/boxing9.kt"
}

task boxing10(type: RunKonanTest) {
    goldValue = "Ok\n"
    source = "codegen/boxing/boxing10.kt"
}

task boxing11(type: RunKonanTest) {
    goldValue = "17\n42\n"
    source = "codegen/boxing/boxing11.kt"
}

task boxing12(type: RunKonanTest) {
    goldValue = "18\n"
    source = "codegen/boxing/boxing12.kt"
}

task boxing13(type: RunKonanTest) {
    goldValue = "false\nfalse\ntrue\ntrue\nfalse\nfalse\n"
    source = "codegen/boxing/boxing13.kt"
}

task boxing14(type: RunKonanTest) {
    goldValue = "42\n"
    source = "codegen/boxing/boxing14.kt"
}

task boxing15(type: RunKonanTest) {
    goldValue = "17\n"
    source = "codegen/boxing/boxing15.kt"
}

task interface0(type: RunKonanTest) {
    goldValue = "PASSED\n"
    source = "runtime/basic/interface0.kt"
}

task hash0(type: RunKonanTest) {
    goldValue = "239\n0\n97\n1065353216\n1072693248\n1\n0\ntrue\ntrue\n"
    source = "runtime/basic/hash0.kt"
}

task array_list1(type: RunKonanTest) {
    goldValue = "OK\n"
    source = "runtime/collections/array_list1.kt"
}

task hash_map0(type: RunKonanTest) {
    goldValue = "OK\n"
    source = "runtime/collections/hash_map0.kt"
}

task hash_set0(type: RunKonanTest) {
    goldValue = "OK\n"
    source = "runtime/collections/hash_set0.kt"
}

task listof0(type: RunKonanTest) {
    goldValue = "abc\n[a, b, c, d]\n[n, s, a]\n"
    arguments = ["a"]
    source = "runtime/collections/listof0.kt"
}

task listof1(type: RunKonanTest) {
    goldValue = "true\n[a, b, c]\n"
    source = "datagen/literals/listof1.kt"
}


task moderately_large_array(type: RunKonanTest) {
    goldValue = "0\n"
    source = "runtime/collections/moderately_large_array.kt"
}

task moderately_large_array1(type: RunKonanTest) {
    goldValue = "-45392\n"
    source = "runtime/collections/moderately_large_array1.kt"
}

task string_builder0(type: RunKonanTest) {
    goldValue = "OK\n"
    source = "runtime/text/string_builder0.kt"
}

task catch1(type: RunKonanTest) {
    goldValue = "Before\nCaught Throwable\nDone\n"
    source = "runtime/exceptions/catch1.kt"
}

task catch2(type: RunKonanTest) {
    goldValue = "Before\nCaught Error\nDone\n"
    source = "runtime/exceptions/catch2.kt"
}

task catch7(type: RunKonanTest) {
    goldValue = "Error happens\n"
    source = "runtime/exceptions/catch7.kt"
}

task extend_exception(type: RunKonanTest) {
    goldValue = "OK\n"
    source = "runtime/exceptions/extend0.kt"
}

task catch3(type: RunKonanTest) {
    goldValue = "Before\nCaught Throwable\nDone\n"
    source = "codegen/try/catch3.kt"
}

task catch4(type: RunKonanTest) {
    goldValue = "Before\nCaught Error\nDone\n"
    source = "codegen/try/catch4.kt"
}

task catch5(type: RunKonanTest) {
    goldValue = "Before\nCaught Error\nDone\n"
    source = "codegen/try/catch5.kt"
}

task catch6(type: RunKonanTest) {
    goldValue = "Before\nCaught Error\nDone\n"
    source = "codegen/try/catch6.kt"
}

task catch8(type: RunKonanTest) {
    goldValue = "Error happens\n"
    source = "codegen/try/catch8.kt"
}

task finally1(type: RunKonanTest) {
    goldValue = "Try\nFinally\nDone\n"
    source = "codegen/try/finally1.kt"
}

task finally2(type: RunKonanTest) {
    goldValue = "Try\nCaught Error\nFinally\nDone\n"
    source = "codegen/try/finally2.kt"
}

task finally3(type: RunKonanTest) {
    goldValue = "Try\nFinally\nCaught Error\nDone\n"
    source = "codegen/try/finally3.kt"
}

task finally4(type: RunKonanTest) {
    goldValue = "Try\nCatch\nFinally\nCaught Exception\nDone\n"
    source = "codegen/try/finally4.kt"
}

task finally5(type: RunKonanTest) {
    goldValue = "Done\nFinally\n0\n"
    source = "codegen/try/finally5.kt"
}

task finally6(type: RunKonanTest) {
    goldValue = "Done\nFinally\n1\n"
    source = "codegen/try/finally6.kt"
}

task finally7(type: RunKonanTest) {
    goldValue = "Done\nFinally\n1\n"
    source = "codegen/try/finally7.kt"
}

task finally8(type: RunKonanTest) {
    goldValue = "Finally 1\nFinally 2\n42\n"
    source = "codegen/try/finally8.kt"
}

task finally9(type: RunKonanTest) {
    goldValue = "Finally 1\nFinally 2\nAfter\n"
    source = "codegen/try/finally9.kt"
}

task finally10(type: RunKonanTest) {
    goldValue = "Finally\nAfter\n"
    source = "codegen/try/finally10.kt"
}

task finally11(type: RunKonanTest) {
    goldValue = "Finally\nCatch 2\nDone\n"
    source = "codegen/try/finally11.kt"
}

task scope1(type: RunKonanTest) {
    goldValue = "1\n"
    source = "codegen/dataflow/scope1.kt"
}

task uninitialized_val(type: RunKonanTest) {
    goldValue = "1\n2\n"
    source = "codegen/dataflow/uninitialized_val.kt"
}

task try1(type: RunKonanTest) {
    goldValue = "5\n"
    source = "codegen/try/try1.kt"
}

task try2(type: RunKonanTest) {
    goldValue = "6\n"
    source = "codegen/try/try2.kt"
}

task try3(type: RunKonanTest) {
    goldValue = "6\n"
    source = "codegen/try/try3.kt"
}

task try4(type: RunKonanTest) {
    goldValue = "Try\n5\n"
    source = "codegen/try/try4.kt"
}

task unreachable1(type: RunKonanTest) {
    goldValue = "1\n"
    source = "codegen/controlflow/unreachable1.kt"
}

task break_continue(type: RunKonanTest) {
    goldValue = "foo@l1\nfoo@l2\nfoo@l2\nfoo@l2\nbar@l1\nbar@l2\nbar@l2\nbar@l2\nqux@t1\nqux@l2\nqux@l2\nqux@l2\n"
    source = "codegen/controlflow/break.kt"
}

task break1(type: RunKonanTest) {
    goldValue = "Body\nDone\n"
    source = "codegen/controlflow/break1.kt"
}

task range0(type: RunKonanTest) {
    goldValue = "123\nabcd\n"
    source = "runtime/collections/range0.kt"
}

task args0(type: RunKonanTest) {
    arguments = ["AAA", "BB", "C"]
    goldValue = "AAA\nBB\nC\n"
    source = "runtime/basic/args0.kt"
}

task spread_operator_0(type: RunKonanTest) {
    goldValue = "[K, o, t, l, i, n,  , i, s,  , c, o, o, l,  , l, a, n, g, u, a, g, e]\n"
    source = "codegen/basics/spread_operator_0.kt"
}

task main_exception(type: RunKonanTest) {
    // TODO: cannot currently check the output because the exact stacktrace strings are unpredictable.
    // goldValue = "Uncaught exception from Kotlin's main: Throwable\n"
    source = "runtime/basic/main_exception.kt"
}


task initializers0(type: RunKonanTest) {
    goldValue = "main\n" +
            "B::constructor(1)\n" +
            "A::companion\n" +
            "A::companion::foo\n" +
            "A::companion::foo\n" +
            "B::constructor(0)\n" +
            "B::constructor()\n" +
            "A::Obj\n" +
            "A::AObj::foo\n" +
            "A::AObj::foo\n"
    source = "runtime/basic/initializers0.kt"
}


task initializers1(type: RunKonanTest) {
    goldValue = "Init Test\n" +
                "Done\n"
    disabled = true
    source = "runtime/basic/initializers1.kt"
}


task concatenation(type: RunKonanTest) {
    goldValue = "Hello world 1 2\nHello, a\nHello, b\n"
    source = "codegen/basics/concatenation.kt"
}

task lambda1(type: RunKonanTest) {
    goldValue = "lambda\n"
    source = "codegen/lambda/lambda1.kt"
}

task lambda2(type: RunKonanTest) {
    arguments = ["arg0"]
    goldValue = "arg0\n"
    source = "codegen/lambda/lambda2.kt"
}

task lambda3(type: RunKonanTest) {
    goldValue = "lambda\n"
    source = "codegen/lambda/lambda3.kt"
}

task lambda4(type: RunKonanTest) {
    goldValue = "1\n2\n3\n3\n4\n"
    source = "codegen/lambda/lambda4.kt"
}

task lambda5(type: RunKonanTest) {
    goldValue = "42\n"
    source = "codegen/lambda/lambda5.kt"
}

task lambda6(type: RunKonanTest) {
    goldValue = "42\ncaptured\n"
    source = "codegen/lambda/lambda6.kt"
}

task lambda7(type: RunKonanTest) {
    goldValue = "43\n"
    source = "codegen/lambda/lambda7.kt"
}

task lambda8(type: RunKonanTest) {
    goldValue = "first\n0\nsecond\n0\nfirst\n1\nsecond\n1\n"
    source = "codegen/lambda/lambda8.kt"
}

task lambda9(type: RunKonanTest) {
    goldValue = "0\n0\n1\n0\n0\n1\n1\n1\n"
    source = "codegen/lambda/lambda9.kt"
}

task lambda10(type: RunKonanTest) {
    goldValue = "original\nchanged\n"
    source = "codegen/lambda/lambda10.kt"
}

task lambda11(type: RunKonanTest) {
    goldValue = "first\nsecond\n"
    source = "codegen/lambda/lambda11.kt"
}

task lambda12(type: RunKonanTest) {
    goldValue = "one\ntwo\n"
    source = "codegen/lambda/lambda12.kt"
}

task lambda13(type: RunKonanTest) {
    goldValue = "foo\n"
    source = "codegen/lambda/lambda13.kt"
}

task objectExpression1(type: RunKonanTest) {
    goldValue = "aabb\n"
    source = "codegen/objectExpression/1.kt"
}

task objectExpression2(type: RunKonanTest) {
    goldValue = "a\n"
    source = "codegen/objectExpression/2.kt"
}

task objectExpression3(type: RunKonanTest) {
    goldValue = "\n1\n2\n"
    source = "codegen/objectExpression/3.kt"
}

task initializers2(type: RunKonanTest) {
    goldValue = "init globalValue2\n" +
                "init globalValue3\n" +
                "1\n" +
                "globalValue2\n" +
                "globalValue3\n"
    source = "runtime/basic/initializers2.kt"
}

task initializers3(type: RunKonanTest) {
    goldValue = "42\n"
    source = "runtime/basic/initializers3.kt"
}

task initializers4(type: RunKonanTest) {
    goldValue = "1073741824\ntrue\n"
    source = "runtime/basic/initializers4.kt"
}

task initializers5(type: RunKonanTest) {
    goldValue = "42\n"
    source = "runtime/basic/initializers5.kt"
}

task expression_as_statement(type: RunKonanTest) {
    goldValue = "Ok\n"
    source = "codegen/basics/expression_as_statement.kt"
}

task memory_var1(type: RunKonanTest) {
    source = "runtime/memory/var1.kt"
}

task memory_var2(type: RunKonanTest) {
    source = "runtime/memory/var2.kt"
}

task memory_var3(type: RunKonanTest) {
    source = "runtime/memory/var3.kt"
}

task memory_var4(type: RunKonanTest) {
    source = "runtime/memory/var4.kt"
}

task memory_throw_cleanup(type: RunKonanTest) {
    goldValue = "Ok\n"
    source = "runtime/memory/throw_cleanup.kt"
}

task unit1(type: RunKonanTest) {
    goldValue = "First\nkotlin.Unit\n"
    source = "codegen/basics/unit1.kt"
}

task unit2(type: RunKonanTest) {
    goldValue = "kotlin.Unit\n"
    source = "codegen/basics/unit2.kt"
}

task unit3(type: RunKonanTest) {
    goldValue = "kotlin.Unit\n"
    source = "codegen/basics/unit3.kt"
}

task unit4(type: RunKonanTest) {
    goldValue = "Done\n"
    source = "codegen/basics/unit4.kt"
}

task inline0(type: RunKonanTest) {
    goldValue = "84\n"
    source = "codegen/inline/inline0.kt"
}

task inline1(type: RunKonanTest) {
    goldValue = "Hello world\n"
    source = "codegen/inline/inline1.kt"
}

task inline2(type: RunKonanTest) {
    goldValue = "hello 1 8\n"
    source = "codegen/inline/inline2.kt"
}

task inline3(type: RunKonanTest) {
    goldValue = "5\n"
    source = "codegen/inline/inline3.kt"
}

task inline4(type: RunKonanTest) {
    goldValue = "3\n"
    source = "codegen/inline/inline4.kt"
}

task inline5(type: RunKonanTest) {
    goldValue = "33\n"
    source = "codegen/inline/inline5.kt"
}

task inline9(type: RunKonanTest) {
    goldValue = "hello\n6\n"
    source = "codegen/inline/inline9.kt"
}

    task vararg0(type: RunKonanTest) {
    source = "lower/vararg.kt"
}

<<<<<<< HEAD
task inline6(type: RunKonanTest) {
    goldValue = "hello1\nhello2\nhello3\nhello4\n"
    source = "codegen/inline/inline6.kt"
}

task inline7(type: RunKonanTest) {
    goldValue = "1\n2\n3\n"
    source = "codegen/inline/inline7.kt"
}

task inline8(type: RunKonanTest) {
    goldValue = "8\n"
    source = "codegen/inline/inline8.kt"
=======
task inline4(type: RunKonanTest) {
    goldValue = "3\n"
    source = "codegen/inline/inline4.kt"
}

task inline5(type: RunKonanTest) {
    goldValue = "33\n"
    source = "codegen/inline/inline5.kt"
}

task inline9(type: RunKonanTest) {
    goldValue = "hello\n6\n"
    source = "codegen/inline/inline9.kt"
>>>>>>> 8eb35fc1
}<|MERGE_RESOLUTION|>--- conflicted
+++ resolved
@@ -1004,6 +1004,10 @@
     source = "codegen/inline/inline3.kt"
 }
 
+task vararg0(type: RunKonanTest) {
+    source = "lower/vararg.kt"
+}
+
 task inline4(type: RunKonanTest) {
     goldValue = "3\n"
     source = "codegen/inline/inline4.kt"
@@ -1023,7 +1027,6 @@
     source = "lower/vararg.kt"
 }
 
-<<<<<<< HEAD
 task inline6(type: RunKonanTest) {
     goldValue = "hello1\nhello2\nhello3\nhello4\n"
     source = "codegen/inline/inline6.kt"
@@ -1037,19 +1040,4 @@
 task inline8(type: RunKonanTest) {
     goldValue = "8\n"
     source = "codegen/inline/inline8.kt"
-=======
-task inline4(type: RunKonanTest) {
-    goldValue = "3\n"
-    source = "codegen/inline/inline4.kt"
-}
-
-task inline5(type: RunKonanTest) {
-    goldValue = "33\n"
-    source = "codegen/inline/inline5.kt"
-}
-
-task inline9(type: RunKonanTest) {
-    goldValue = "hello\n6\n"
-    source = "codegen/inline/inline9.kt"
->>>>>>> 8eb35fc1
 }