--- conflicted
+++ resolved
@@ -27,20 +27,13 @@
     if (file.getExtension() != StdFileTypes.CLASS.getDefaultExtension()) {
         return false
     }
-<<<<<<< HEAD
-    if (isAnonymousFunction(file)) {
-        return true
-=======
     if (isKotlinCompiledFileWithIncompatibleAbiVersion(file)) {
         return false
->>>>>>> 209f7e8d
     }
     val header = KotlinBinaryClassCache.getKotlinBinaryClass(file).getClassHeader()
     return header != null && header.syntheticClassKind != KotlinSyntheticClass.Kind.TRAIT_IMPL
 }
 
-<<<<<<< HEAD
-=======
 public fun isKotlinCompiledFileWithIncompatibleAbiVersion(file: VirtualFile): Boolean {
     if (file.getExtension() != StdFileTypes.CLASS.getDefaultExtension()) {
         return false
@@ -49,7 +42,6 @@
     return header?.kind == KotlinClassHeader.Kind.INCOMPATIBLE_ABI_VERSION
 }
 
->>>>>>> 209f7e8d
 public fun isKotlinInternalCompiledFile(file: VirtualFile): Boolean {
     if (!isKotlinCompiledFile(file)) {
         return false
@@ -58,9 +50,5 @@
         return true
     }
     val header = KotlinBinaryClassCache.getKotlinBinaryClass(file).getClassHeader()
-<<<<<<< HEAD
-    return header != null && header.getKind() == KotlinClassHeader.Kind.PACKAGE_PART
-=======
     return header?.kind == KotlinClassHeader.Kind.SYNTHETIC_CLASS
->>>>>>> 209f7e8d
 }